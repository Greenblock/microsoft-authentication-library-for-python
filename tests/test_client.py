--- conflicted
+++ resolved
@@ -9,14 +9,8 @@
 
 import requests
 
-<<<<<<< HEAD
-from msal.oauth2cli import Client, JwtSigner
+from msal.oauth2cli import Client, JwtSigner, AuthCodeReceiver
 from msal.oauth2cli.authcode import obtain_auth_code
-=======
-from oauth2cli.oidc import Client
-from oauth2cli.authcode import obtain_auth_code, AuthCodeReceiver
-from oauth2cli.assertion import JwtSigner
->>>>>>> 8768915d
 from tests import unittest, Oauth2TestCase
 from tests.http_client import MinimalHttpClient, MinimalResponse
 
